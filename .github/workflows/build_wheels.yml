--- conflicted
+++ resolved
@@ -46,11 +46,7 @@
       - uses: actions/checkout@v4
 
       - name: Build wheels
-<<<<<<< HEAD
-        uses: pypa/cibuildwheel@v3.2.0
-=======
         uses: pypa/cibuildwheel@v3.2.1
->>>>>>> 8f920af9
 
       - uses: actions/upload-artifact@v4
         with:
