--- conflicted
+++ resolved
@@ -15,12 +15,8 @@
     """
     Routines to perform a restricted Hartree-Fock calculations
     """
-<<<<<<< HEAD
     def rhf(self, mol, basis, calc_forces=False, itermax=100,
             use_diis=True, verbose=False, tolerance=1e-7):
-=======
-    def rhf(self, mol, basis, calc_forces=False, itermax=100, use_diis=True, verbose=False):
->>>>>>> 9e48859e
         """
         Performs a Hartree-Fock type calculation
 
@@ -158,12 +154,8 @@
             # than threshold
             if niter > 1:
                 ediff = np.abs(energies[-2] - energies[-1])
-                
-<<<<<<< HEAD
+
                 if ediff < tolerance: # convergence criterion needs to be at least 1e-7!
-=======
-                if ediff < 1e-7: # convergence criterion needs to be at least 1e-7!
->>>>>>> 9e48859e
                     # store iteration time
                     iterend = time.time()
                     time_stats['iterations'].append(iterend - iterstart)
