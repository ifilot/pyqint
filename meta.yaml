--- conflicted
+++ resolved
@@ -1,21 +1,13 @@
 package:
   name: "pyqint"
-<<<<<<< HEAD
   version: "0.9.5.2"
-=======
-  version: "0.9.5.0"
->>>>>>> 9e48859e
 
 source:
   path: .
 
 requirements:
   build:
-<<<<<<< HEAD
     - numpy
-=======
-    - numpy >=1.17
->>>>>>> 9e48859e
     - python {{ python }}
 
   host:
@@ -23,29 +15,17 @@
     - python
     - setuptools
     - cython
-<<<<<<< HEAD
     - numpy
 
   run:
     - python
     - numpy
-=======
-    - numpy >=1.17
-
-  run:
-    - python
-    - numpy >=1.17
->>>>>>> 9e48859e
 
 test:
   requires:
     - numpy >=1.17
     - setuptools
-<<<<<<< HEAD
     - nose
-=======
-    - nose >=1.3.7
->>>>>>> 9e48859e
   source_files:
     - tests/*.py
     - tests/results/*.npy
