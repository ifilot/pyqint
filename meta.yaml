--- conflicted
+++ resolved
@@ -1,10 +1,6 @@
 package:
   name: "pyqint"
-<<<<<<< HEAD
-  version: "0.17.1"
-=======
   version: "0.17.4"
->>>>>>> 929097de
 
 source:
   path: .
